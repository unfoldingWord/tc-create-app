--- conflicted
+++ resolved
@@ -32,14 +32,9 @@
     "axios": "^0.20.0",
     "datatable-translatable": "file:.yalc/datatable-translatable",
     "deep-freeze": "^0.0.1",
-<<<<<<< HEAD
-    "gitea-react-toolkit": "^1.1.2",
     "lodash.isequal": "^4.5.0",
-    "markdown-translatable": "file:.yalc/markdown-translatable",
-=======
+    "markdown-translatable": "^1.0.4",
     "gitea-react-toolkit": "^1.1.3",
-    "markdown-translatable": "^1.0.4",
->>>>>>> 505496ba
     "react": "^16.12.0",
     "react-dom": "^16.12.0",
     "react-headroom": "^3.0.0",
