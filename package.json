--- conflicted
+++ resolved
@@ -34,12 +34,8 @@
     "@material-ui/lab": "4.0.0-alpha.60",
     "@material-ui/styles": "^4.11.3",
     "axios": "^0.21.0",
-<<<<<<< HEAD
     "datatable-translatable": "1.0.1-3.beta.1",
-=======
     "bible-reference-range": "^1.0.1",
-    "datatable-translatable": "1.0.14-beta.0",
->>>>>>> 2575c1d8
     "deep-freeze": "^0.0.1",
     "gitea-react-toolkit": "2.2.3",
     "lodash.isequal": "^4.5.0",
