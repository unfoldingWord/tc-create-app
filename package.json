{
  "name": "tc-create-app",
  "homepage": "https://create.translationcore.com/",
  "version": "1.0.4-rc.1",
  "license": "MIT",
  "private": false,
  "bugs": {
    "url": "https://github.com/unfoldingWord/tc-create-app/issues"
  },
  "repository": {
    "type": "git",
    "url": "https://github.com/unfoldingWord/tc-create-app"
  },
  "scripts": {
    "styleguide": "styleguidist server",
    "styleguide:build": "styleguidist build && mv styleguide build",
    "start": "rescripts start",
    "build": "cross-env NODE_ENV=production rescripts build && yarn styleguide:build",
    "electron:build": "react-scripts build",
    "deploy": "git push",
    "cypress:run": "NODE_ENV=test cypress run",
    "test:cov": "yarn cypress:run && nyc report --reporter=json-summary --reporter=text-summary",
    "test:unit": "jest --coverage __tests__ && cat ./coverage/lcov.info | ./node_modules/coveralls/bin/coveralls.js",
    "test": "start-test 3000 test:cov",
    "create-coverage-badge": "bash scripts/create-badge-json.sh"
  },
  "dependencies": {
    "@material-ui/core": "^4.7.2",
    "@material-ui/icons": "^4.5.1",
    "@material-ui/lab": "^4.0.0-alpha.35",
    "@material-ui/styles": "^4.10.0",
    "axios": "^0.20.0",
    "datatable-translatable": "^0.8.13",
    "deep-freeze": "^0.0.1",
    "gitea-react-toolkit": "^1.1.3",
    "markdown-translatable": "^1.0.4",
    "react": "^16.12.0",
    "react-dom": "^16.12.0",
    "react-headroom": "^3.0.0",
    "react-select": "^3.0.4",
    "react-waypoint": "^9.0.2",
<<<<<<< HEAD
    "scripture-resources-rcl": "^1.0.3",
    "use-deep-compare-effect": "1.4.0",
=======
    "scripture-resources-rcl": "^1.0.7",
    "use-deep-compare-effect": "1.3.1",
>>>>>>> 505496ba
    "usfm-js": "^2.1.0"
  },
  "devDependencies": {
    "@cypress/code-coverage": "3.8.1",
    "@rescripts/cli": "^0.0.13",
    "@rescripts/rescript-env": "^0.0.12",
    "@testing-library/react-hooks": "^3.4.1",
    "@types/jest": "^26.0.10",
    "@unfoldingword/eslint-config": "^1.1.0",
    "babel-loader": "8.0.5",
    "babel-plugin-istanbul": "6.0.0",
    "babel-plugin-transform-class-properties": "^6.24.1",
    "coveralls": "^3.1.0",
    "cross-env": "^7.0.2",
    "css-loader": "^4.2.1",
    "cypress": "4.12.1",
    "eslint-plugin-chai-friendly": "0.6.0",
    "eslint-plugin-cypress": "2.11.1",
    "eslint-plugin-jest": "23.20.0",
    "eslint-plugin-prettier": "^3.1.4",
    "eslint-plugin-react": "7.20.6",
    "file-loader": "^6.0.0",
    "istanbul-lib-coverage": "3.0.0",
    "lodash": "^4.17.20",
    "nyc": "14.1.1",
    "react-scripts": "3.0.1",
    "react-styleguidist": "11.0.8",
    "react-test-renderer": "^16.13.1",
    "start-server-and-test": "^1.11.3",
    "style-loader": "^1.0.0"
  },
  "eslintConfig": {
    "extends": "react-app"
  },
  "rescripts": [
    "env"
  ],
  "browserslist": {
    "production": [
      ">0.2%",
      "not dead",
      "not op_mini all"
    ],
    "development": [
      "last 1 chrome version",
      "last 1 firefox version",
      "last 1 safari version"
    ]
  },
  "nyc": {
    "excludeAfterRemap": false,
    "exclude": [
      "**/*.spec.js"
    ],
    "include": [
      "**/components/**/**.js",
      "**/components/**.js"
    ]
  }
}<|MERGE_RESOLUTION|>--- conflicted
+++ resolved
@@ -39,13 +39,8 @@
     "react-headroom": "^3.0.0",
     "react-select": "^3.0.4",
     "react-waypoint": "^9.0.2",
-<<<<<<< HEAD
-    "scripture-resources-rcl": "^1.0.3",
+    "scripture-resources-rcl": "^1.0.7",
     "use-deep-compare-effect": "1.4.0",
-=======
-    "scripture-resources-rcl": "^1.0.7",
-    "use-deep-compare-effect": "1.3.1",
->>>>>>> 505496ba
     "usfm-js": "^2.1.0"
   },
   "devDependencies": {
