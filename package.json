--- conflicted
+++ resolved
@@ -34,16 +34,12 @@
     "@material-ui/lab": "4.0.0-alpha.60",
     "@material-ui/styles": "^4.11.3",
     "axios": "^0.21.0",
-<<<<<<< HEAD
-    "datatable-translatable": "1.0.1-3.beta.1",
-=======
     "bible-reference-range": "^1.0.1",
     "datatable-translatable": "1.0.15",
->>>>>>> edfa5292
     "deep-freeze": "^0.0.1",
     "gitea-react-toolkit": "2.2.3",
     "lodash.isequal": "^4.5.0",
-    "markdown-translatable": "2.1.2-beta.1",
+    "markdown-translatable": "2.1.3",
     "react": "^16.14.0",
     "react-beforeunload": "^2.5.1",
     "react-dom": "^16.12.0",
