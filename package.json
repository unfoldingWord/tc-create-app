--- conflicted
+++ resolved
@@ -40,12 +40,8 @@
     "react-headroom": "^3.0.0",
     "react-select": "^3.0.4",
     "react-waypoint": "^9.0.2",
-<<<<<<< HEAD
-    "scripture-resources-rcl": "1.0.0-rc.5",
-=======
     "scripture-resources-rcl": "1.0.1-rc.1",
     "use-deep-compare-effect": "1.3.1",
->>>>>>> 87965d53
     "usfm-js": "^2.0.2"
   },
   "devDependencies": {
