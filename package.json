--- conflicted
+++ resolved
@@ -33,11 +33,7 @@
     "@material-ui/lab": "^4.0.0-alpha.35",
     "@material-ui/styles": "^4.11.3",
     "axios": "^0.21.0",
-<<<<<<< HEAD
-    "datatable-translatable": "0.11.1-3.rc-4",
-=======
     "datatable-translatable": "0.11.13.rc-4",
->>>>>>> 0c73a82b
     "deep-freeze": "^0.0.1",
     "eslint-plugin-test-selectors": "^1.3.0",
     "gitea-react-toolkit": "1.11.1-rc.1",
@@ -52,14 +48,9 @@
     "scripture-resources-rcl": "4.1.9-rc.1",
     "use-deep-compare-effect": "^1.3.1",
     "usfm-js": "^2.1.0",
-<<<<<<< HEAD
     "uw-content-validation": "2.2.5",
     "uw-languages-rcl": "1.0.0",
     "uw-tsv-parser": "1.0.2"
-=======
-    "uw-content-validation": "2.2.1",
-    "uw-languages-rcl": "1.0.0"
->>>>>>> 0c73a82b
   },
   "devDependencies": {
     "@cypress/code-coverage": "3.9.2",
