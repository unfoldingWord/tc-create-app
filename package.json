--- conflicted
+++ resolved
@@ -34,11 +34,7 @@
     "@material-ui/lab": "4.0.0-alpha.60",
     "@material-ui/styles": "^4.11.3",
     "axios": "^0.21.0",
-<<<<<<< HEAD
-    "datatable-translatable": "1.0.2",
-=======
     "datatable-translatable": "1.0.3",
->>>>>>> 334c52ec
     "deep-freeze": "^0.0.1",
     "eslint-plugin-test-selectors": "^1.3.0",
     "gitea-react-toolkit": "2.1.2",
