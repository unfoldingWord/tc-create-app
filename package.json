--- conflicted
+++ resolved
@@ -14,11 +14,7 @@
     "test": "start-test 3000 test:cov",
     "create-coverage-badge": "bash scripts/create-badge-json.sh"
   },
-<<<<<<< HEAD
-  "version": "0.9.0-beta.3",
-=======
-  "version": "0.9.0-beta.4",
->>>>>>> def1a63a
+  "version": "0.9.0-beta.5",
   "license": "MIT",
   "private": false,
   "bugs": {
