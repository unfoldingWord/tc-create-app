{
  "name": "tc-create-app",
  "homepage": "https://create.translationcore.com/",
<<<<<<< HEAD
  "version": "0.9.0-rc.5",
=======
  "version": "0.9.0-rc.4",
>>>>>>> 179f2867
  "license": "MIT",
  "private": false,
  "bugs": {
    "url": "https://github.com/unfoldingWord/tc-create-app/issues"
  },
  "repository": {
    "type": "git",
    "url": "https://github.com/unfoldingWord/tc-create-app"
  },
  "scripts": {
    "styleguide": "styleguidist server",
    "styleguide:build": "styleguidist build && mv styleguide build",
    "start": "rescripts start",
    "build": "rescripts build && yarn styleguide:build",
    "electron:build": "react-scripts build",
    "deploy": "git push",
    "cypress:open": "cypress open",
    "cypress:run": "cypress run",
    "test:cov": "yarn cypress:run && nyc report --reporter=json-summary --reporter=text-summary",
    "test:unit": "jest __tests__ && cat ./coverage/lcov.info | coveralls",
    "test": "start-test 3000 test:cov",
    "create-coverage-badge": "bash scripts/create-badge-json.sh"
  },
  "dependencies": {
    "@material-ui/core": "^4.7.2",
    "@material-ui/icons": "^4.5.1",
    "@material-ui/lab": "^4.0.0-alpha.35",
    "@material-ui/styles": "^4.7.1",
    "axios": "^0.19.0",
    "datatable-translatable": "^0.8.0",
    "deep-freeze": "^0.0.1",
<<<<<<< HEAD
    "scripture-resources-rcl": "^1.0.0-rc.1",
    "gitea-react-toolkit": "^1.0.0-rc.6",
=======
    "gitea-react-toolkit": "1.1.0-rc.1",
>>>>>>> 179f2867
    "markdown-translatable": "^0.12.0",
    "react": "^16.12.0",
    "react-dom": "^16.12.0",
    "react-headroom": "^3.0.0",
    "react-select": "^3.0.4",
    "react-waypoint": "^9.0.2",
    "usfm-js": "^2.0.2"
  },
  "devDependencies": {
    "@cypress/code-coverage": "1.10.4",
    "@rescripts/cli": "^0.0.13",
    "@rescripts/rescript-env": "^0.0.11",
    "@unfoldingword/eslint-config": "^1.1.0",
    "babel-loader": "8.0.5",
    "babel-plugin-istanbul": "5.2.0",
    "babel-plugin-transform-class-properties": "^6.24.1",
    "coveralls": "^3.0.9",
    "css-loader": "^3.2.0",
    "cypress": "^4.3.0",
    "eslint-plugin-chai-friendly": "0.5.0",
    "eslint-plugin-cypress": "2.7.0",
    "eslint-plugin-jest": "22.13.0",
    "eslint-plugin-prettier": "^3.1.3",
    "eslint-plugin-react": "7.12.4",
    "file-loader": "^4.2.0",
    "istanbul-lib-coverage": "2.0.5",
    "lodash": "^4.17.15",
    "nyc": "14.1.1",
    "react-scripts": "3.0.1",
    "react-styleguidist": "10.4.0",
    "start-server-and-test": "^1.10.6",
    "style-loader": "^1.0.0"
  },
  "eslintConfig": {
    "extends": "react-app"
  },
  "rescripts": [
    "env"
  ],
  "browserslist": {
    "production": [
      ">0.2%",
      "not dead",
      "not op_mini all"
    ],
    "development": [
      "last 1 chrome version",
      "last 1 firefox version",
      "last 1 safari version"
    ]
  },
  "nyc": {
    "excludeAfterRemap": false,
    "exclude": [
      "**/*.spec.js"
    ],
    "include": [
      "**/components/**/**.js",
      "**/components/**.js"
    ]
  },
  "jest": {
    "collectCoverage": true,
    "collectCoverageFrom": [
      "**/core/**.{js,jsx,ts}",
      "!**/node_modules/**",
      "!**/vendor/**"
    ]
  }
}<|MERGE_RESOLUTION|>--- conflicted
+++ resolved
@@ -1,11 +1,7 @@
 {
   "name": "tc-create-app",
   "homepage": "https://create.translationcore.com/",
-<<<<<<< HEAD
   "version": "0.9.0-rc.5",
-=======
-  "version": "0.9.0-rc.4",
->>>>>>> 179f2867
   "license": "MIT",
   "private": false,
   "bugs": {
@@ -37,12 +33,8 @@
     "axios": "^0.19.0",
     "datatable-translatable": "^0.8.0",
     "deep-freeze": "^0.0.1",
-<<<<<<< HEAD
-    "scripture-resources-rcl": "^1.0.0-rc.1",
-    "gitea-react-toolkit": "^1.0.0-rc.6",
-=======
+    "scripture-resources-rcl": "1.0.0-rc.1",
     "gitea-react-toolkit": "1.1.0-rc.1",
->>>>>>> 179f2867
     "markdown-translatable": "^0.12.0",
     "react": "^16.12.0",
     "react-dom": "^16.12.0",
