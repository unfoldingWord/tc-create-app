--- conflicted
+++ resolved
@@ -47,14 +47,9 @@
     "scripture-resources-rcl": "4.1.6",
     "use-deep-compare-effect": "^1.3.1",
     "usfm-js": "^2.1.0",
-<<<<<<< HEAD
     "uw-content-validation": "2.1.5",
     "uw-languages-rcl": "1.0.0",
     "uw-tsv-parser": "^1.0.0-alpha.1"
-=======
-    "uw-content-validation": "2.1.6",
-    "uw-languages-rcl": "1.0.0"
->>>>>>> fb4011cb
   },
   "devDependencies": {
     "@cypress/code-coverage": "3.9.2",
