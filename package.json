--- conflicted
+++ resolved
@@ -30,27 +30,16 @@
     "@material-ui/lab": "^4.0.0-alpha.35",
     "@material-ui/styles": "^4.10.0",
     "axios": "^0.19.0",
-<<<<<<< HEAD
-    "datatable-translatable": "0.8.12",
-    "deep-freeze": "^0.0.1",
-    "gitea-react-toolkit": "1.1.1",
-    "markdown-translatable": "^1.0.2-rc.2",
-=======
     "datatable-translatable": "^0.8.12",
     "deep-freeze": "^0.0.1",
     "gitea-react-toolkit": "^1.1.1",
     "markdown-translatable": "^1.0.3",
->>>>>>> 73d4727a
     "react": "^16.12.0",
     "react-dom": "^16.12.0",
     "react-headroom": "^3.0.0",
     "react-select": "^3.0.4",
     "react-waypoint": "^9.0.2",
-<<<<<<< HEAD
-    "scripture-resources-rcl": "1.0.2",
-=======
     "scripture-resources-rcl": "^1.0.2",
->>>>>>> 73d4727a
     "use-deep-compare-effect": "1.3.1",
     "usfm-js": "^2.1.0"
   },
