{
  "name": "tc-create-app",
  "homepage": "https://create.translationcore.com/",
  "version": "0.9.0-rc.1",
  "license": "MIT",
  "private": false,
  "bugs": {
    "url": "https://github.com/unfoldingWord/tc-create-app/issues"
  },
  "repository": {
    "type": "git",
    "url": "https://github.com/unfoldingWord/tc-create-app"
  },
  "scripts": {
    "styleguide": "styleguidist server",
    "styleguide:build": "styleguidist build && mv styleguide build",
    "start": "rescripts start",
    "build": "rescripts build && yarn styleguide:build",
    "electron:build": "react-scripts build",
    "deploy": "git push",
    "cypress:open": "cypress open",
    "cypress:run": "cypress run",
    "test:cov": "yarn cypress:run && nyc report --reporter=json-summary --reporter=text-summary",
    "test:unit": "jest __tests__ && cat ./coverage/lcov.info | coveralls",
    "test": "start-test 3000 test:cov",
    "create-coverage-badge": "bash scripts/create-badge-json.sh"
  },
  "dependencies": {
    "@material-ui/core": "^4.7.2",
    "@material-ui/icons": "^4.5.1",
    "@material-ui/lab": "^4.0.0-alpha.35",
    "@material-ui/styles": "^4.7.1",
    "axios": "^0.19.0",
    "datatable-translatable": "^0.8.0",
    "deep-freeze": "^0.0.1",
<<<<<<< HEAD
    "gitea-react-toolkit": "^1.0.0-rc.3",
=======
    "gitea-react-toolkit": "^1.0.0-rc.6",
>>>>>>> 7f5b5b86
    "scripture-resources-rcl": "^0.14.2",
    "markdown-translatable": "^0.12.0",
    "react": "^16.12.0",
    "react-dom": "^16.12.0",
    "react-headroom": "^3.0.0",
    "react-select": "^3.0.4",
    "react-waypoint": "^9.0.2",
    "usfm-js": "^2.0.2"
  },
  "devDependencies": {
    "@cypress/code-coverage": "1.10.4",
    "@rescripts/cli": "^0.0.13",
    "@rescripts/rescript-env": "^0.0.11",
    "@unfoldingword/eslint-config": "^1.0.11",
    "babel-loader": "8.0.5",
    "babel-plugin-istanbul": "5.2.0",
    "babel-plugin-transform-class-properties": "^6.24.1",
    "coveralls": "^3.0.9",
    "css-loader": "^3.2.0",
    "cypress": "^4.3.0",
    "eslint-plugin-chai-friendly": "0.5.0",
    "eslint-plugin-cypress": "2.7.0",
    "eslint-plugin-react": "7.12.4",
    "file-loader": "^4.2.0",
    "istanbul-lib-coverage": "2.0.5",
    "lodash": "^4.17.15",
    "nyc": "14.1.1",
    "react-scripts": "3.0.1",
    "react-styleguidist": "10.4.0",
    "start-server-and-test": "^1.10.6",
    "style-loader": "^1.0.0"
  },
  "eslintConfig": {
    "extends": "react-app"
  },
  "rescripts": [
    "env"
  ],
  "browserslist": {
    "production": [
      ">0.2%",
      "not dead",
      "not op_mini all"
    ],
    "development": [
      "last 1 chrome version",
      "last 1 firefox version",
      "last 1 safari version"
    ]
  },
  "nyc": {
    "excludeAfterRemap": false,
    "exclude": [
      "**/*.spec.js"
    ],
    "include": [
      "**/components/**/**.js",
      "**/components/**.js"
    ]
  },
  "jest": {
    "collectCoverage": true,
    "collectCoverageFrom": [
      "**/core/**.{js,jsx,ts}",
      "!**/node_modules/**",
      "!**/vendor/**"
    ]
  }
}<|MERGE_RESOLUTION|>--- conflicted
+++ resolved
@@ -33,11 +33,7 @@
     "axios": "^0.19.0",
     "datatable-translatable": "^0.8.0",
     "deep-freeze": "^0.0.1",
-<<<<<<< HEAD
-    "gitea-react-toolkit": "^1.0.0-rc.3",
-=======
     "gitea-react-toolkit": "^1.0.0-rc.6",
->>>>>>> 7f5b5b86
     "scripture-resources-rcl": "^0.14.2",
     "markdown-translatable": "^0.12.0",
     "react": "^16.12.0",
