{
  "name": "gateway-language-translation-suite-prototype",
  "homepage": "https://glts.netlify.com/",
  "bugs": {
    "url": "https://github.com/unfoldingWord/gateway-language-translation-suite-prototype/issues"
  },
  "repository": {
    "type": "git",
    "url": "https://github.com/unfoldingWord/gateway-language-translation-suite-prototype"
  },
  "version": "0.9.0-alpha.14",
  "license": "MIT",
  "private": false,
  "dependencies": {
<<<<<<< HEAD
    "@material-ui/styles": "^4.7.1",
    "axios": "^0.19.0",
    "datatable-translatable": "^0.6.0",
    "deep-freeze": "^0.0.1",
    "gitea-react-toolkit": "^0.6.6",
    "markdown-translatable": "^0.8.1",
=======
    "@material-ui/core": "^4.6.1",
    "@material-ui/icons": "^4.5.1",
    "@material-ui/lab": "^4.0.0-alpha.32",
    "datatable-translatable": "^0.6.0",
    "deep-freeze": "^0.0.1",
    "gitea-react-toolkit": "0.6.6",
    "markdown-translatable": "0.8.1",
    "react": "16.11.0",
    "react-dom": "16.11.0",
>>>>>>> a0fca2bf
    "react-headroom": "^3.0.0",
    "react-select": "^3.0.4",
    "react-waypoint": "^9.0.2",
    "reactn": "^2.1.4",
<<<<<<< HEAD
    "scripture-resources-rcl": "^0.10.18",
    "usfm-js": "^2.0.2"
=======
    "scripture-resources-rcl": "^0.10.17"
>>>>>>> a0fca2bf
  },
  "devDependencies": {
    "@cypress/code-coverage": "1.10.4",
    "@material-ui/core": "^4.7.2",
    "@material-ui/icons": "^4.5.1",
    "@material-ui/lab": "^4.0.0-alpha.35",
    "@rescripts/cli": "^0.0.13",
    "@rescripts/rescript-env": "^0.0.11",
    "babel-plugin-istanbul": "5.2.0",
    "babel-plugin-transform-class-properties": "^6.24.1",
    "css-loader": "^3.2.0",
    "cypress": "^3.6.1",
    "file-loader": "^4.2.0",
    "istanbul-lib-coverage": "2.0.5",
    "nyc": "14.1.1",
    "react": "^16.12.0",
    "react-dom": "^16.12.0",
    "react-scripts": "3.0.1",
    "start-server-and-test": "^1.10.6",
    "style-loader": "^1.0.0"
  },
  "peerDependencies": {
    "@material-ui/core": "^4.6.1",
    "@material-ui/icons": "^4.5.1",
    "@material-ui/lab": "^4.0.0-alpha.32",
    "react": "^16.11.0",
    "react-dom": "^16.11.0"
  },
  "scripts": {
    "start": "rescripts start",
    "build": "rescripts build",
    "deploy": "git push",
    "cypress:open": "cypress open",
    "cypress:run": "cypress run",
    "test:cov": "yarn cypress:run && nyc report --reporter=json-summary --reporter=text-summary",
    "test": "start-test 3000 test:cov",
    "create-coverage-badge": "bash scripts/create-badge-json.sh"
  },
  "eslintConfig": {
    "extends": "react-app"
  },
  "rescripts": [
    "env"
  ],
  "browserslist": {
    "production": [
      ">0.2%",
      "not dead",
      "not op_mini all"
    ],
    "development": [
      "last 1 chrome version",
      "last 1 firefox version",
      "last 1 safari version"
    ]
  },
  "nyc": {
    "excludeAfterRemap": false,
    "exclude": [
      "**/*.spec.js"
    ],
    "include": [
      "**/components/**"
    ]
  }
}<|MERGE_RESOLUTION|>--- conflicted
+++ resolved
@@ -12,34 +12,23 @@
   "license": "MIT",
   "private": false,
   "dependencies": {
-<<<<<<< HEAD
     "@material-ui/styles": "^4.7.1",
     "axios": "^0.19.0",
     "datatable-translatable": "^0.6.0",
     "deep-freeze": "^0.0.1",
     "gitea-react-toolkit": "^0.6.6",
     "markdown-translatable": "^0.8.1",
-=======
     "@material-ui/core": "^4.6.1",
     "@material-ui/icons": "^4.5.1",
     "@material-ui/lab": "^4.0.0-alpha.32",
-    "datatable-translatable": "^0.6.0",
-    "deep-freeze": "^0.0.1",
-    "gitea-react-toolkit": "0.6.6",
-    "markdown-translatable": "0.8.1",
     "react": "16.11.0",
     "react-dom": "16.11.0",
->>>>>>> a0fca2bf
     "react-headroom": "^3.0.0",
     "react-select": "^3.0.4",
     "react-waypoint": "^9.0.2",
     "reactn": "^2.1.4",
-<<<<<<< HEAD
-    "scripture-resources-rcl": "^0.10.18",
-    "usfm-js": "^2.0.2"
-=======
+    "usfm-js": "^2.0.2",
     "scripture-resources-rcl": "^0.10.17"
->>>>>>> a0fca2bf
   },
   "devDependencies": {
     "@cypress/code-coverage": "1.10.4",
