{
  "name": "tc-create-app",
  "homepage": "https://create.translationcore.com/",
  "version": "0.9.0-rc.3",
  "license": "MIT",
  "private": false,
  "bugs": {
    "url": "https://github.com/unfoldingWord/tc-create-app/issues"
  },
  "repository": {
    "type": "git",
    "url": "https://github.com/unfoldingWord/tc-create-app"
  },
  "scripts": {
    "styleguide": "styleguidist server",
    "styleguide:build": "styleguidist build && mv styleguide build",
    "start": "rescripts start",
    "build": "rescripts build && yarn styleguide:build",
    "electron:build": "react-scripts build",
    "deploy": "git push",
    "cypress:open": "cypress open",
    "cypress:run": "cypress run",
    "test:cov": "yarn cypress:run && nyc report --reporter=json-summary --reporter=text-summary",
    "test:unit": "jest __tests__ && cat ./coverage/lcov.info | coveralls",
    "test": "start-test 3000 test:cov",
    "create-coverage-badge": "bash scripts/create-badge-json.sh"
  },
  "dependencies": {
    "@material-ui/core": "^4.7.2",
    "@material-ui/icons": "^4.5.1",
    "@material-ui/lab": "^4.0.0-alpha.35",
    "@material-ui/styles": "^4.7.1",
    "axios": "^0.19.0",
    "datatable-translatable": "^0.8.0",
    "deep-freeze": "^0.0.1",
<<<<<<< HEAD
    "gitea-react-toolkit": "^1.0.0-rc.3",
    "scripture-resources-rcl": "^1.0.0-rc.1",
=======
    "gitea-react-toolkit": "^1.0.0-rc.6",
>>>>>>> 8ed7175c
    "markdown-translatable": "^0.12.0",
    "react": "^16.12.0",
    "react-dom": "^16.12.0",
    "react-headroom": "^3.0.0",
    "react-select": "^3.0.4",
    "react-waypoint": "^9.0.2",
    "scripture-resources-rcl": "^0.14.2",
    "usfm-js": "^2.0.2"
  },
  "devDependencies": {
    "@cypress/code-coverage": "1.10.4",
    "@rescripts/cli": "^0.0.13",
    "@rescripts/rescript-env": "^0.0.11",
    "@unfoldingword/eslint-config": "^1.1.0",
    "babel-loader": "8.0.5",
    "babel-plugin-istanbul": "5.2.0",
    "babel-plugin-transform-class-properties": "^6.24.1",
    "coveralls": "^3.0.9",
    "css-loader": "^3.2.0",
    "cypress": "^4.3.0",
    "eslint-plugin-chai-friendly": "0.5.0",
    "eslint-plugin-cypress": "2.7.0",
    "eslint-plugin-jest": "22.13.0",
    "eslint-plugin-prettier": "^3.1.3",
    "eslint-plugin-react": "7.12.4",
    "file-loader": "^4.2.0",
    "istanbul-lib-coverage": "2.0.5",
    "lodash": "^4.17.15",
    "nyc": "14.1.1",
    "react-scripts": "3.0.1",
    "react-styleguidist": "10.4.0",
    "start-server-and-test": "^1.10.6",
    "style-loader": "^1.0.0"
  },
  "eslintConfig": {
    "extends": "react-app"
  },
  "rescripts": [
    "env"
  ],
  "browserslist": {
    "production": [
      ">0.2%",
      "not dead",
      "not op_mini all"
    ],
    "development": [
      "last 1 chrome version",
      "last 1 firefox version",
      "last 1 safari version"
    ]
  },
  "nyc": {
    "excludeAfterRemap": false,
    "exclude": [
      "**/*.spec.js"
    ],
    "include": [
      "**/components/**/**.js",
      "**/components/**.js"
    ]
  },
  "jest": {
    "collectCoverage": true,
    "collectCoverageFrom": [
      "**/core/**.{js,jsx,ts}",
      "!**/node_modules/**",
      "!**/vendor/**"
    ]
  }
}<|MERGE_RESOLUTION|>--- conflicted
+++ resolved
@@ -1,7 +1,7 @@
 {
   "name": "tc-create-app",
   "homepage": "https://create.translationcore.com/",
-  "version": "0.9.0-rc.3",
+  "version": "0.9.0-rc.4",
   "license": "MIT",
   "private": false,
   "bugs": {
@@ -33,19 +33,14 @@
     "axios": "^0.19.0",
     "datatable-translatable": "^0.8.0",
     "deep-freeze": "^0.0.1",
-<<<<<<< HEAD
-    "gitea-react-toolkit": "^1.0.0-rc.3",
     "scripture-resources-rcl": "^1.0.0-rc.1",
-=======
     "gitea-react-toolkit": "^1.0.0-rc.6",
->>>>>>> 8ed7175c
     "markdown-translatable": "^0.12.0",
     "react": "^16.12.0",
     "react-dom": "^16.12.0",
     "react-headroom": "^3.0.0",
     "react-select": "^3.0.4",
     "react-waypoint": "^9.0.2",
-    "scripture-resources-rcl": "^0.14.2",
     "usfm-js": "^2.0.2"
   },
   "devDependencies": {
