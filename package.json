{
  "name": "tc-create-app",
  "homepage": "https://create.translationcore.com/",
  "version": "1.4.0-rc.4",
  "license": "MIT",
  "private": false,
  "bugs": {
    "url": "https://github.com/unfoldingWord/tc-create-app/issues"
  },
  "repository": {
    "type": "git",
    "url": "https://github.com/unfoldingWord/tc-create-app"
  },
  "scripts": {
    "styleguide": "styleguidist server",
    "styleguide:build": "styleguidist build && mv styleguide build",
    "start": "bash -c \"source ./scripts/set-env.sh && rescripts start\"",
    "build": "bash -c \"source ./scripts/set-env.sh && rescripts build && yarn styleguide:build\"",
    "electron:build": "react-scripts build",
    "deploy": "yarn build && netlify deploy",
    "cypress:run": "NODE_ENV=test cypress run",
    "cypress": "NODE_ENV=test cypress open",
    "test:cov": "yarn cypress:run && nyc report --reporter=json-summary --reporter=text-summary",
    "test:unit": "jest --coverage __tests__ && cat ./coverage/lcov.info | ./node_modules/coveralls/bin/coveralls.js",
    "test:update-snapshots": "jest -u",
    "test": "start-test 3000 test:cov",
    "create-coverage-badge": "bash scripts/create-badge-json.sh",
    "postinstall": "husky install",
    "increment-build": "bash scripts/increment-build.sh && git add -A"
  },
  "dependencies": {
    "@material-ui/core": "^4.11.3",
    "@material-ui/icons": "^4.5.1",
    "@material-ui/lab": "^4.0.0-alpha.35",
    "@material-ui/styles": "^4.11.3",
    "axios": "^0.21.0",
    "datatable-translatable": "0.11.14",
    "deep-freeze": "^0.0.1",
    "eslint-plugin-test-selectors": "^1.3.0",
<<<<<<< HEAD
    "gitea-react-toolkit": "2.0.0",
=======
    "gitea-react-toolkit": "^2.0.0-rc.1",
>>>>>>> 17f3c6bb
    "lodash.isequal": "^4.5.0",
    "markdown-translatable": "2.0.0",
    "react": "^16.14.0",
    "react-beforeunload": "^2.5.1",
    "react-dom": "^16.12.0",
    "react-headroom": "^3.0.0",
    "react-select": "^4.1.0",
    "react-waypoint": "^9.0.2",
    "scripture-resources-rcl": "4.1.9",
    "use-deep-compare-effect": "^1.3.1",
    "usfm-js": "^2.1.0",
    "uw-content-validation": "2.2.5",
    "uw-languages-rcl": "1.0.0",
    "uw-tsv-parser": "1.0.2-rc.1"
  },
  "devDependencies": {
    "@cypress/code-coverage": "3.9.2",
    "@rescripts/cli": "^0.0.16",
    "@rescripts/rescript-env": "^0.0.12",
    "@testing-library/react-hooks": "^5.1.0",
    "@types/jest": "^26.0.10",
    "@unfoldingword/eslint-config": "^1.1.0",
    "babel-loader": "8.0.5",
    "babel-plugin-istanbul": "6.0.0",
    "babel-plugin-transform-class-properties": "^6.24.1",
    "coveralls": "^3.1.0",
    "css-loader": "^5.1.0",
    "cypress": "6.8.0",
    "eslint-plugin-chai-friendly": "0.6.0",
    "eslint-plugin-cypress": "2.11.2",
    "eslint-plugin-jest": "24.1.5",
    "eslint-plugin-prettier": "^3.1.4",
    "eslint-plugin-react": "7.23.1",
    "file-loader": "^6.2.0",
    "husky": "^5.2.0",
    "istanbul-lib-coverage": "3.0.0",
    "lodash": "^4.17.21",
    "nyc": "14.1.1",
    "react-scripts": "3.0.1",
    "react-styleguidist": "11.0.8",
    "react-test-renderer": "^16.13.1",
    "start-server-and-test": "^1.12.0",
    "style-loader": "^2.0.0"
  },
  "eslintConfig": {
    "extends": "react-app"
  },
  "rescripts": [
    "env"
  ],
  "browserslist": {
    "production": [
      ">0.2%",
      "not dead",
      "not op_mini all"
    ],
    "development": [
      "last 1 chrome version",
      "last 1 firefox version",
      "last 1 safari version"
    ]
  },
  "nyc": {
    "excludeAfterRemap": false,
    "exclude": [
      "**/*.spec.js"
    ],
    "include": [
      "**/components/**/**.js",
      "**/components/**.js"
    ]
  }
}<|MERGE_RESOLUTION|>--- conflicted
+++ resolved
@@ -37,11 +37,7 @@
     "datatable-translatable": "0.11.14",
     "deep-freeze": "^0.0.1",
     "eslint-plugin-test-selectors": "^1.3.0",
-<<<<<<< HEAD
     "gitea-react-toolkit": "2.0.0",
-=======
-    "gitea-react-toolkit": "^2.0.0-rc.1",
->>>>>>> 17f3c6bb
     "lodash.isequal": "^4.5.0",
     "markdown-translatable": "2.0.0",
     "react": "^16.14.0",
