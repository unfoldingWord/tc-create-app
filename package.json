--- conflicted
+++ resolved
@@ -46,12 +46,8 @@
     "scripture-resources-rcl": "4.1.6",
     "use-deep-compare-effect": "^1.3.1",
     "usfm-js": "^2.1.0",
-<<<<<<< HEAD
-    "uw-content-validation": "2.1.1",
+    "uw-content-validation": "2.1.5",
     "uw-languages-rcl": "0.2.15"
-=======
-    "uw-content-validation": "2.1.5"
->>>>>>> 0fb85b85
   },
   "devDependencies": {
     "@cypress/code-coverage": "3.9.2",
