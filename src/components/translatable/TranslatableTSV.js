--- conflicted
+++ resolved
@@ -83,7 +83,6 @@
     },
   };
 
-<<<<<<< HEAD
   const onValidate = useCallback(async (rows) => {
     // sample name: en_tn_08-RUT.tsv
     // NOTE! the content on-screen, in-memory does NOT include
@@ -135,7 +134,6 @@
       console.log("validations:",rawResults);
     }
   },[targetFile]);
-=======
   const options = {
     page: 0,
     rowsPerPage: 10,
@@ -149,7 +147,6 @@
     delimiters={delimiters}
   />), [expandedScripture]);
 
->>>>>>> f05e9cbc
 
   const datatable = useMemo(() => {
     _config.rowHeader = rowHeader;
@@ -165,12 +162,7 @@
         options={options}
       />
     );
-<<<<<<< HEAD
-  }, [rowHeader, sourceFile.content, targetFile.content, onSave, onValidate, generateRowId]);
-
-=======
-  }, [sourceFile.content, targetFile.content, onSave, generateRowId, options, rowHeader]);
->>>>>>> f05e9cbc
+  }, [sourceFile.content, targetFile.content, onSave, onValidate, generateRowId, options, rowHeader]);
   return (
     <ResourcesContextProvider
       reference={{ bookId }}
