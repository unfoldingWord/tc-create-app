--- conflicted
+++ resolved
@@ -19,12 +19,9 @@
 import { AppContext } from '../../App.context';
 import RowHeader from './RowHeader';
 
-<<<<<<< HEAD
 import * as cv from 'uw-content-validation';
 import * as csv from '../../core/csvMaker';
 
-=======
->>>>>>> 88166b30
 const delimiters = { row: '\n', cell: '\t' };
 const _config = {
   compositeKeyIndices: [0, 1, 2, 3],
