--- conflicted
+++ resolved
@@ -34,11 +34,7 @@
   ],
 };
 
-<<<<<<< HEAD
-function TranslatableTSVWrapper({ onSave, onEdit }) {
-=======
-function TranslatableTSVWrapper({ onSave, onContentIsDirty }) {
->>>>>>> 01ff52e4
+function TranslatableTSVWrapper({ onSave, onEdit, onContentIsDirty }) {
   // manage the state of the resources for the provider context
   const [resources, setResources] = useState([]);
   const [open, setOpen] = React.useState(false);
@@ -187,11 +183,7 @@
         options={options}
       />
     );
-<<<<<<< HEAD
-  }, [sourceFile, targetFile, onSave, onEdit, onValidate, generateRowId, options, rowHeader]);
-=======
-  }, [sourceFile.content, targetFile.content, onSave, onValidate, onContentIsDirty, generateRowId, options, rowHeader]);
->>>>>>> 01ff52e4
+  }, [sourceFile, targetFile, onSave, onEdit, onValidate, onContentIsDirty, generateRowId, options, rowHeader, ]);
 
   return (
     <>
