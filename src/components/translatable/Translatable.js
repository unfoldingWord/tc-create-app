import React, {
  useMemo, useEffect, useCallback, useState, useContext,
} from 'react';
import CircularProgress from '@material-ui/core/CircularProgress';
import { makeStyles } from '@material-ui/core/styles';
import { FileContext } from 'gitea-react-toolkit';
import { Translatable as MarkDownTranslatable } from 'markdown-translatable';
import { DataTable } from 'datatable-translatable';

import { FilesHeader } from '../files-header';
import { AppContext } from '../../App.context';
import { TargetFileContext } from '../../core/TargetFile.context';
<<<<<<< HEAD
import { ResourcesContextProvider } from "scripture-resources-rcl";

import { testament } from '../../core/bcv.js';
import { SERVER_URL } from '../../core/state.defaults';

=======
import RowHeader from './RowHeader';
>>>>>>> 8ed7175c

function Translatable() {
  const classes = useStyles();
  const [wrapperElement, setWrapperElement] = useState(null);

  // manage the state of the resources for the provider context
  const [ resources, setResources ] = React.useState([]);

  const {
    state: {
      language, sourceRepository, targetRepository, filepath,
    },
  } = useContext(AppContext);

  const { state: sourceFile } = useContext(FileContext);

  const { state: targetFile, actions: targetFileActions } = useContext(TargetFileContext);

  const scrollToTop = useCallback(() => {
    if (wrapperElement && wrapperElement) {
      window.scrollTo(0, wrapperElement.offsetParent.offsetTop);
    }
  }, [wrapperElement]);


  const translatableComponent = useMemo(() => {
    let _translatable = <div style={{ 'text-align': 'center'}} ><CircularProgress /> </div>;
    if (filepath && sourceFile && targetFile && (filepath === sourceFile.filepath) && (filepath === targetFile.filepath)) {
      if (sourceFile.filepath.match(/\.md$/)) {
        let translatableProps = {
          original: sourceFile.content,
          translation: targetFile.content,
          onTranslation: targetFileActions.save,
        };
        _translatable = <MarkDownTranslatable {...translatableProps} />;
      } else if (sourceFile.filepath.match(/\.tsv$/)) {
        const bookId = sourceFile.filepath.split(/\d+-|\./)[1].toLowerCase();
        const delimiters = { row: '\n', cell: '\t' };
        const rowHeader = (rowData, actionsMenu) => (
          <RowHeader rowData={rowData} actionsMenu={actionsMenu} delimiters={delimiters} />
        );
        const config = {
          compositeKeyIndices: [0, 1, 2, 3],
          columnsFilter: ['Chapter', 'SupportReference'],
          columnsShowDefault: ['SupportReference', 'OrigQuote', 'Occurrence', 'OccurrenceNote'],
          rowHeader,
        };
        let translatableProps = {
          sourceFile: sourceFile.content,
          targetFile: targetFile.content,
          onSave: targetFileActions.save,
          delimiters,
          config,
        };
<<<<<<< HEAD
        const reference = { bookId };
        const _testament = testament(reference);
        let hebrewLink = 'unfoldingWord/hbo/uhb/master';
        let greekLink = 'unfoldingWord/el-x-koine/ugnt/master';
        let originalLink = (_testament === 'old') ? hebrewLink : greekLink;
      
        // need to add reference bookId to resource links
        const _resourceLinks = [
          originalLink,
          'unfoldingWord/en/ult/master',
          'unfoldingWord/en/ust/master',
        ];
        const resourceLinks = _resourceLinks.map( (link) => {
          return link+'/'+bookId;
        });
      
        const serverConfig = { 
          server: SERVER_URL,
          cache: {
            maxAge: 1 * 1 * 1 * 60 * 1000, // override cache to 1 minute
          },
        };

        _translatable = (
          <ResourcesContextProvider
            resourceLinks={resourceLinks}
            resources={resources}
            onResources={setResources}
            config={serverConfig}
          >
            <DataTable {...translatableProps} />
          </ResourcesContextProvider>
        );
=======
        _translatable = <DataTable {...translatableProps} />;
      } else {
        _translatable = <h3 style={{ 'text-align': 'center'}} >Unsupported File. Please select .md or .tsv files.</h3>;
>>>>>>> 8ed7175c
      }
    } 
    return _translatable;
  }, [filepath, sourceFile, targetFile, targetFileActions.save, resources]);

  useEffect(() => {
    scrollToTop();
  }, [filepath, scrollToTop]);

  const filesHeader = targetFile && (
    <FilesHeader
      sourceRepository={sourceRepository}
      targetRepository={targetRepository}
      sourceFile={sourceFile}
      targetFile={targetFile}
      language={language}
    />
  );

  return (
    <div ref={setWrapperElement} className={classes.root}>
      {filesHeader}
      {translatableComponent}
    </div>
  );
}

const useStyles = makeStyles(theme => ({ root: {} }));

export default Translatable;<|MERGE_RESOLUTION|>--- conflicted
+++ resolved
@@ -10,15 +10,12 @@
 import { FilesHeader } from '../files-header';
 import { AppContext } from '../../App.context';
 import { TargetFileContext } from '../../core/TargetFile.context';
-<<<<<<< HEAD
 import { ResourcesContextProvider } from "scripture-resources-rcl";
 
 import { testament } from '../../core/bcv.js';
 import { SERVER_URL } from '../../core/state.defaults';
 
-=======
 import RowHeader from './RowHeader';
->>>>>>> 8ed7175c
 
 function Translatable() {
   const classes = useStyles();
@@ -73,7 +70,6 @@
           delimiters,
           config,
         };
-<<<<<<< HEAD
         const reference = { bookId };
         const _testament = testament(reference);
         let hebrewLink = 'unfoldingWord/hbo/uhb/master';
@@ -107,11 +103,6 @@
             <DataTable {...translatableProps} />
           </ResourcesContextProvider>
         );
-=======
-        _translatable = <DataTable {...translatableProps} />;
-      } else {
-        _translatable = <h3 style={{ 'text-align': 'center'}} >Unsupported File. Please select .md or .tsv files.</h3>;
->>>>>>> 8ed7175c
       }
     } 
     return _translatable;
