--- conflicted
+++ resolved
@@ -20,7 +20,9 @@
   const [wrapperElement, setWrapperElement] = useState(null);
 
   const {
-    state: { language, sourceRepository, targetRepository, filepath },
+    state: {
+      language, sourceRepository, targetRepository, filepath,
+    },
   } = useContext(AppContext);
 
   const { state: sourceFile } = useContext(FileContext);
@@ -36,11 +38,6 @@
   }, [wrapperElement]);
 
   const translatableComponent = useMemo(() => {
-<<<<<<< HEAD
-    let _translatable = <div style={{ 'text-align': 'center' }} ><CircularProgress /> </div>;
-
-    if (filepath && sourceFile && targetFile && (filepath === sourceFile.filepath) && (filepath === targetFile.filepath)) {
-=======
     let _translatable = (
       <div style={{ 'text-align': 'center' }}>
         <CircularProgress />{' '}
@@ -54,7 +51,6 @@
       filepath === sourceFile.filepath &&
       filepath === targetFile.filepath
     ) {
->>>>>>> 87965d53
       if (sourceFile.filepath.match(/\.md$/)) {
         let translatableProps = {
           original: sourceFile.content,
@@ -63,69 +59,7 @@
         };
         _translatable = <MarkDownTranslatable {...translatableProps} />;
       } else if (sourceFile.filepath.match(/\.tsv$/)) {
-<<<<<<< HEAD
-        const bookId = sourceFile.filepath.split(/\d+-|\./)[1].toLowerCase();
-        const delimiters = { row: '\n', cell: '\t' };
-        const rowHeader = (rowData, actionsMenu) => (
-          <RowHeader rowData={rowData} actionsMenu={actionsMenu} delimiters={delimiters} />
-        );
-        const config = {
-          compositeKeyIndices: [0, 1, 2, 3],
-          columnsFilter: ['Chapter', 'SupportReference'],
-          columnsShowDefault: ['SupportReference', 'OrigQuote', 'Occurrence', 'OccurrenceNote'],
-          rowHeader,
-        };
-
-        const generateRowId = (rowData) => {
-          const [chapter] = rowData[2].split(delimiters.cell);
-          const [verse] = rowData[3].split(delimiters.cell);
-          const [uid] = rowData[4].split(delimiters.cell);
-          return `header-${chapter}-${verse}-${uid}`;
-        };
-
-        let translatableProps = {
-          sourceFile: sourceFile.content,
-          targetFile: targetFile.content,
-          onSave: targetFileActions.save,
-          delimiters,
-          config,
-          generateRowId,
-        };
-        const reference = { bookId };
-        const _testament = testament(reference);
-        let hebrewLink = 'unfoldingWord/hbo/uhb/master';
-        let greekLink = 'unfoldingWord/el-x-koine/ugnt/master';
-        let originalLink = (_testament === 'old') ? hebrewLink : greekLink;
-
-        // need to add reference bookId to resource links
-        const _resourceLinks = [
-          originalLink,
-          'unfoldingWord/en/ult/master',
-          'unfoldingWord/en/ust/master',
-        ];
-        const resourceLinks = _resourceLinks.map( (link) => link+'/'+bookId);
-
-        const serverConfig = {
-          server: SERVER_URL,
-          cache: { maxAge: 1 * 1 * 1 * 60 * 1000, // override cache to 1 minute
-          },
-        };
-
-        _translatable = (
-          <ResourcesContextProvider
-            resourceLinks={resourceLinks}
-            resources={resources}
-            onResources={setResources}
-            config={serverConfig}
-          >
-            <DataTable {...translatableProps} />
-          </ResourcesContextProvider>
-        );
-      } else {
-        _translatable = <h3 style={{ 'text-align': 'center' }} >Unsupported File. Please select .md or .tsv files.</h3>;
-=======
         _translatable = <TranslatableTSV />;
->>>>>>> 87965d53
       }
     }
     return _translatable;
