--- conflicted
+++ resolved
@@ -30,11 +30,7 @@
   }) => (
     <Chip
       onClick={onClick}
-<<<<<<< HEAD
-      icon={<License rights='View License (type unknown)' licenseLink={licenseLink} /> }
-=======
       icon={<License rights='View License' licenseLink={licenseLink}  /> }
->>>>>>> 26d4a031
       label={<Tooltip title={localString(iconTooltip)} arrow><span>{label}</span></Tooltip>}
       onDelete={onDelete}
       deleteIcon={<Tooltip title={localString(deleteIconTooltip)} arrow>{deleteIcon}</Tooltip>}
