--- conflicted
+++ resolved
@@ -21,14 +21,8 @@
 export const saveState = async (key, value) => {
   let response;
 
-<<<<<<< HEAD
   if (value === null || value === undefined) {
     response = await stateStore.removeItem(key);
-=======
-  if (value) {
-    const valueString = JSON.stringify(value);
-    response = await stateStore.setItem(key, valueString);
->>>>>>> 17bdac35
   } else {
     response = await stateStore.removeItem(key);
   }
