--- conflicted
+++ resolved
@@ -15,18 +15,6 @@
     } = {},
   } = useContext(AppContext);
 
-<<<<<<< HEAD
-  const { state: sourceFile, actions: sourceFileActions } = useContext(FileContext);
-
-  // const targetFileCachedContentFile = loadCacheTargetFile();
-  // console.log("cachedContent");
-  // console.log(targetFileCachedContentFile);
-  
-  console.log("tc create // target file // defaultContent");
-  console.log(sourceFile);
-  console.log(sourceFileActions.onLoadCache);
-  console.log(sourceFileActions.onSaveCache);
-=======
   const { state: sourceFile, stateValues: sourceStateValues } = useContext(FileContext) || {};
 
   const appContext = useContext(AppContext);
@@ -54,7 +42,6 @@
     // also replease the source content
     sourceFile.content = _defaultContent;
   }
->>>>>>> 01ff52e4
 
   const {
     state, stateValues, actions, component, components, config,
@@ -66,14 +53,11 @@
     onFilepath: setFilepath,
     defaultContent: _defaultContent,
     onOpenValidation: onOpenValidation,
-<<<<<<< HEAD
     // Pass cache actions from the app's FileContext (happens to be SOURCE).
     // Sharing actions allows the app to use onCacheChange events.
     onLoadCache: sourceFileActions.onLoadCache,
     onSaveCache: sourceFileActions.onSaveCache,
-=======
     onConfirmClose: null,
->>>>>>> 01ff52e4
   });
 
   const context = {
