--- conflicted
+++ resolved
@@ -63,7 +63,6 @@
     setFilepath();
   }, [setFilepath, setLanguage, setOrganization, setSourceRepository]);
 
-<<<<<<< HEAD
   const setAuthentication = useCallback(
     (value) => {
       if (JSON.stringify(value) !== JSON.stringify(state.authentication)) {
@@ -71,13 +70,6 @@
         /*
         saveState('authentication', value);
         */
-=======
-  const setAuthentication = useCallback((value) => {
-    if (JSON.stringify(value) !== JSON.stringify(state.authentication)) {
-      dispatch({ type: 'set_authentication', value });
-      saveState('authentication', value);
->>>>>>> 17bdac35
-
       if (!value) {
         //logged out reset state
         clearState();
