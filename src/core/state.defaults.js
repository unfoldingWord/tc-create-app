--- conflicted
+++ resolved
@@ -1,10 +1,6 @@
 import appPackage from '../../package.json';
 
-<<<<<<< HEAD
-const server = process.env.REACT_APP_DOOR43_SERVER_URL
-=======
-const server = 'https://bg.door43.org';
->>>>>>> e47c07db
+const server = process.env.REACT_APP_DOOR43_SERVER_URL;
 
 const config = {
   authentication: {
@@ -13,17 +9,10 @@
   },
   repository: {
     urls: [
-<<<<<<< HEAD
-      `${process.env.REACT_APP_DOOR43_SERVER_URL}/api/v1/repos/unfoldingword/en_ta`,
-      `${process.env.REACT_APP_DOOR43_SERVER_URL}/api/v1/repos/unfoldingword/en_tw`,
-      `${process.env.REACT_APP_DOOR43_SERVER_URL}/api/v1/repos/unfoldingword/en_tn`,
-      `${process.env.REACT_APP_DOOR43_SERVER_URL}/api/v1/repos/unfoldingword/en_obs`,
-=======
       server + '/api/v1/repos/unfoldingword/en_ta',
       server + '/api/v1/repos/unfoldingword/en_tw',
       server + '/api/v1/repos/unfoldingword/en_tn',
       server + '/api/v1/repos/unfoldingword/en_obs',
->>>>>>> e47c07db
     ],
   },
 };
